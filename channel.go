--- conflicted
+++ resolved
@@ -10,6 +10,9 @@
 )
 
 const (
+	// ConfigAPIID is a constant key for channel configs
+	ConfigAPIID = "api_id"
+
 	// ConfigAPIKey is a constant key for channel configs
 	ConfigAPIKey = "api_key"
 
@@ -22,16 +25,8 @@
 	// ConfigCallbackDomain is the domain that should be used for this channel when registering callbacks
 	ConfigCallbackDomain = "callback_domain"
 
-<<<<<<< HEAD
-	// ConfigAPIID is a constant key for channel configs
-	ConfigAPIID = "api_id"
-
-	// ConfigAPIKey is a constant key for channel configs
-	ConfigAPIKey = "api_key"
-=======
 	// ConfigContentType is a constant key for channel configs
 	ConfigContentType = "content_type"
->>>>>>> b77a70e8
 
 	// ConfigMaxLength is the maximum size of a message in characters
 	ConfigMaxLength = "max_length"
