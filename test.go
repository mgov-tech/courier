--- conflicted
+++ resolved
@@ -480,11 +480,8 @@
 	quickReplies         []string
 	responseToID         MsgID
 	responseToExternalID string
-<<<<<<< HEAD
 	metadata             json.RawMessage
-=======
 	alreadyWritten       bool
->>>>>>> 55bb4f2f
 
 	receivedOn *time.Time
 	sentOn     *time.Time
