--- conflicted
+++ resolved
@@ -51,11 +51,7 @@
 
 	rate := 10
 	for i := 0; i < 20; i++ {
-<<<<<<< HEAD
-		err := PushOntoQueue(conn, "msgs", "chan1", rate, fmt.Sprintf("msg:%d", i), LowPriority)
-=======
-		err := PushOntoQueue(conn, "msgs", "chan1", rate, fmt.Sprintf(`[{"id":%d}]`, i), BulkPriority)
->>>>>>> 35162172
+		err := PushOntoQueue(conn, "msgs", "chan1", rate, fmt.Sprintf(`[{"id":%d}]`, i), LowPriority)
 		assert.NoError(err)
 	}
 
@@ -91,11 +87,7 @@
 	if value != "" && queue != EmptyQueue {
 		t.Fatal("Should be throttled")
 	}
-<<<<<<< HEAD
-	err = PushOntoQueue(conn, "msgs", "chan1", rate, "msg:30", LowPriority)
-=======
-	err = PushOntoQueue(conn, "msgs", "chan1", rate, `[{"id":30}]`, BulkPriority)
->>>>>>> 35162172
+	err = PushOntoQueue(conn, "msgs", "chan1", rate, `[{"id":30}]`, LowPriority)
 	assert.NoError(err)
 
 	count, err = redis.Int(conn.Do("zcard", "msgs:throttled"))
@@ -108,11 +100,7 @@
 
 	// but if we wait, our next msg should be our highest priority
 	time.Sleep(time.Second)
-<<<<<<< HEAD
-	err = PushOntoQueue(conn, "msgs", "chan1", rate, "msg:31", HighPriority)
-=======
-	err = PushOntoQueue(conn, "msgs", "chan1", rate, `[{"id":31}]`, DefaultPriority)
->>>>>>> 35162172
+	err = PushOntoQueue(conn, "msgs", "chan1", rate, `[{"id":31}]`, HighPriority)
 	assert.NoError(err)
 
 	queue, value, err = PopFromQueue(conn, "msgs")
@@ -129,11 +117,7 @@
 	}
 
 	// push on a compound message
-<<<<<<< HEAD
-	err = PushOntoQueue(conn, "msgs", "chan1", rate, `[{"id":"msg:32"}, {"id":"msg:33"}]`, HighPriority)
-=======
-	err = PushOntoQueue(conn, "msgs", "chan1", rate, `[{"id":32}, {"id":33}]`, DefaultPriority)
->>>>>>> 35162172
+	err = PushOntoQueue(conn, "msgs", "chan1", rate, `[{"id":32}, {"id":33}]`, HighPriority)
 
 	queue, value, err = PopFromQueue(conn, "msgs")
 	assert.NoError(err)
@@ -200,11 +184,7 @@
 
 	// insert items with our set limit
 	for i := 0; i < insertCount; i++ {
-<<<<<<< HEAD
-		err := PushOntoQueue(conn, "msgs", "chan1", rate, fmt.Sprintf("msg:%d", i), HighPriority)
-=======
-		err := PushOntoQueue(conn, "msgs", "chan1", rate, fmt.Sprintf(`[{"id":%d}]`, i), DefaultPriority)
->>>>>>> 35162172
+		err := PushOntoQueue(conn, "msgs", "chan1", rate, fmt.Sprintf(`[{"id":%d}]`, i), HighPriority)
 		assert.NoError(err)
 		time.Sleep(1 * time.Microsecond)
 	}
@@ -255,13 +235,8 @@
 	defer conn.Close()
 
 	for i := 0; i < b.N; i++ {
-<<<<<<< HEAD
-		insertValue := fmt.Sprintf("msg:%d", i)
-		err := PushOntoQueue(conn, "msgs", "chan1", 0, insertValue, HighPriority)
-=======
 		insertValue := fmt.Sprintf(`{"id":%d}`, i)
-		err := PushOntoQueue(conn, "msgs", "chan1", 0, "["+insertValue+"]", DefaultPriority)
->>>>>>> 35162172
+		err := PushOntoQueue(conn, "msgs", "chan1", 0, "["+insertValue+"]", HighPriority)
 		assert.NoError(err)
 
 		queue, value, err := PopFromQueue(conn, "msgs")
